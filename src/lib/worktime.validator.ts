--- conflicted
+++ resolved
@@ -29,20 +29,7 @@
 /**
  * Интерфейс объекта, получаемого от API @webresto/core и содержащего текущие данные о рабочем времени предприятия
  */
-<<<<<<< HEAD
-export interface RestrictionsOrder {
-  /** минимальное время доставки*/
-  minDeliveryTime: string;
-
-  /**установлено ли на текущий момент ограничение доставки на определенное время */
-  deliveryToTimeEnabled?: boolean;
-
-  /** ограничение максимальной даты заказа в будущем (в минутах)*/
-  periodPossibleForOrder: number;
-
-=======
 interface Restrictions {
->>>>>>> 6218e3d1
   /** временная зона предприятия */
   timezone?: string;
 
@@ -56,7 +43,7 @@
 
     /**установлено ли на текущий момент ограничение доставки на определенное время */
     deliveryToTimeEnabled: boolean;
-  
+
     /** ограничение максимальной даты заказа в будущем (в минутах)*/
     periodPossibleForOrder: number;
 }
@@ -121,7 +108,7 @@
   }
 
 
-  
+
   /**
    * Метод проверяет, доступна ли возможность доставки на ближайшее время.
    * @param restriction - объект, содержащий информацию о рабочем времени предприятия и ограничениях даты/времени доставки.
@@ -202,17 +189,21 @@
     if (checkTime.workNow) {
       throw new Error('Сейчас рабочее время. Расчет не требуется.');
     } else {
-      const currentDayWorkTime = WorkTimeValidator.getCurrentWorkTime(
-        restriction,
-        checkTime.isNewDay ? new Date(currentdate.getTime() + 86400000) : currentdate
-      );
-      const time = this.getTimeFromString(currentDayWorkTime.start) + (+restriction.minDeliveryTime) + 1;
-      const hour = Math.floor(time / 60);
-      const minutes = time - (hour * 60);
-      return formatDate(
-        checkTime.isNewDay || checkTime.currentTime > checkTime.curentDayStopTime ? (currentdate.getTime() + 86400000) : currentdate,
-        `yyyy-MM-dd ${hour <= 9 ? '0' + hour : hour}:${minutes <= 9 ? '0' + minutes : minutes}`,
-        'en');
+      if (checkTime.currentTime && checkTime.curentDayStopTime ) {
+        const currentDayWorkTime = WorkTimeValidator.getCurrentWorkTime(
+          restriction,
+          checkTime.isNewDay ? new Date(currentdate.getTime() + 86400000) : currentdate
+        );
+        const time = this.getTimeFromString(currentDayWorkTime.start) + (+restriction.minDeliveryTime) + 1;
+        const hour = Math.floor(time / 60);
+        const minutes = time - (hour * 60);
+        return formatDate(
+          checkTime.isNewDay || checkTime.currentTime > checkTime.curentDayStopTime ? (currentdate.getTime() + 86400000) : currentdate,
+          `yyyy-MM-dd ${hour <= 9 ? '0' + hour : hour}:${minutes <= 9 ? '0' + minutes : minutes}`,
+          'en');
+      } else {
+        throw 'Не удалось рассчитать currentTime и curentDayStopTime.';
+      }
     }
   }
 
